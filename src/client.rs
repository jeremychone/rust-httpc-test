--- conflicted
+++ resolved
@@ -27,7 +27,6 @@
 }
 
 impl Client {
-<<<<<<< HEAD
     // region:    --- http calls returning httpc-test Response
     pub async fn do_get(&self, url: &str) -> Result<Response> {
         let url = self.compose_url(url);
@@ -177,134 +176,6 @@
     }
 
     // endregion: --- Access private fields
-=======
-	// region:    --- http calls returning httpc-test Response
-	pub async fn do_get(&self, url: &str) -> Result<Response> {
-		let url = self.compose_url(url);
-		let reqwest_res = self.client.get(&url).send().await?;
-		self.capture_response(Method::GET, url, reqwest_res).await
-	}
-
-	pub async fn do_delete(&self, url: &str) -> Result<Response> {
-		let url = self.compose_url(url);
-		let reqwest_res = self.client.delete(&url).send().await?;
-		self.capture_response(Method::DELETE, url, reqwest_res).await
-	}
-
-	pub async fn do_post(&self, url: &str, content: impl Into<PostContent>) -> Result<Response> {
-		self.do_push(Method::POST, url, content.into()).await
-	}
-
-	pub async fn do_put(&self, url: &str, content: impl Into<PostContent>) -> Result<Response> {
-		self.do_push(Method::PUT, url, content.into()).await
-	}
-
-	pub async fn do_patch(&self, url: &str, content: impl Into<PostContent>) -> Result<Response> {
-		self.do_push(Method::PATCH, url, content.into()).await
-	}
-	// endregion: --- http calls returning httpc-test Response
-
-	// region:    --- http calls returning typed Deserialized body
-	pub async fn get<T>(&self, url: &str) -> Result<T>
-	where
-		T: DeserializeOwned,
-	{
-		self.do_get(url).await.and_then(|res| res.json_body_as::<T>())
-	}
-
-	pub async fn delete<T>(&self, url: &str) -> Result<T>
-	where
-		T: DeserializeOwned,
-	{
-		self.do_delete(url).await.and_then(|res| res.json_body_as::<T>())
-	}
-
-	pub async fn post<T>(&self, url: &str, content: impl Into<PostContent>) -> Result<T>
-	where
-		T: DeserializeOwned,
-	{
-		self.do_post(url, content).await.and_then(|res| res.json_body_as::<T>())
-	}
-
-	pub async fn put<T>(&self, url: &str, content: impl Into<PostContent>) -> Result<T>
-	where
-		T: DeserializeOwned,
-	{
-		self.do_put(url, content).await.and_then(|res| res.json_body_as::<T>())
-	}
-
-	pub async fn patch<T>(&self, url: &str, content: impl Into<PostContent>) -> Result<T>
-	where
-		T: DeserializeOwned,
-	{
-		self.do_patch(url, content).await.and_then(|res| res.json_body_as::<T>())
-	}
-	// endregion: --- http calls returning typed Deserialized body
-
-	// region:    --- Cookie
-	pub fn cookie(&self, name: &str) -> Option<Cookie> {
-		let cookie_store = self.cookie_store.lock().unwrap();
-		let cookie = cookie_store
-			.iter_any()
-			.find(|c| c.name() == name)
-			.map(|c| from_tower_cookie_deref(c));
-
-		cookie
-	}
-
-	pub fn cookie_value(&self, name: &str) -> Option<String> {
-		self.cookie(name).map(|c| c.value)
-	}
-	// endregion: --- Cookie
-
-	// region:    --- Client Privates
-
-	/// Internal implementation for POST, PUT, PATCH
-	async fn do_push(&self, method: Method, url: &str, content: PostContent) -> Result<Response> {
-		let url = self.compose_url(url);
-		if !matches!(method, Method::POST | Method::PUT | Method::PATCH) {
-			return Err(Error::NotSupportedMethodForPush { given_method: method });
-		}
-		let reqwest_res = match content {
-			PostContent::Json(value) => self.client.request(method.clone(), &url).json(&value).send().await?,
-			PostContent::Text { content_type, body } => {
-				self.client
-					.request(method.clone(), &url)
-					.body(body)
-					.header("content-type", content_type)
-					.send()
-					.await?
-			}
-		};
-
-		self.capture_response(method, url, reqwest_res).await
-	}
-
-	#[allow(clippy::await_holding_lock)] // ok for testing lib
-	async fn capture_response(
-		&self,
-		request_method: Method,
-		url: String,
-		reqwest_res: reqwest::Response,
-	) -> Result<Response> {
-		// Note: For now, we will unwrap/panic if fail.
-		//       Might handle this differently in the future.
-		let cookie_store = self.cookie_store.lock().unwrap();
-
-		// Cookies from the client store
-		let client_cookies: Vec<Cookie> = cookie_store.iter_any().map(|c| from_tower_cookie_deref(c)).collect();
-
-		Response::from_reqwest_response(request_method, url, client_cookies, reqwest_res).await
-	}
-
-	fn compose_url(&self, url: &str) -> String {
-		match &self.base_url {
-			Some(base_url) => format!("{base_url}{url}"),
-			None => url.to_string(),
-		}
-	}
-	// endregion: --- Client Privates
->>>>>>> 7d14d127
 }
 
 // region:    --- Post Body
