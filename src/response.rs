use crate::cookie::Cookie;
use crate::Result;
use http::HeaderMap;
use reqwest::{Method, StatusCode};
use serde::de::DeserializeOwned;
use serde_json::{to_string_pretty, Value};

#[allow(unused)]
#[cfg(feature = "color-output")]
use colored::*;
#[allow(unused)]
#[cfg(feature = "color-output")]
use colored_json::prelude::*;

pub struct Response {
    request_method: Method,
    request_url: String,

    status: StatusCode,
    header_map: HeaderMap,

    client_cookies: Vec<Cookie>,

    /// Cookies from the response
    cookies: Vec<Cookie>,
    body: Body,
}

enum Body {
    Json(Value),
    Text(String),
    Other,
}

#[allow(unused)]
#[cfg(feature = "color-output")]
fn get_status_color(status: &StatusCode) -> Color {
    match status.as_u16() {
        200..=299 => Color::Green, // 2xx status codes are successful so we color them green
        300..=399 => Color::Blue,  // 3xx status codes are for redirection so we color them blue
        400..=499 => Color::Yellow, // 4xx status codes are client errors so we color them yellow
        500..=599 => Color::Red,   // 5xx status codes are server errors so we color them red
        _ => Color::White,         // Anything else we just color white
    }
}

#[allow(unused)]
#[cfg(feature = "color-output")]
fn get_method_background(method: &Method) -> Color {
    match *method {
        Method::GET => Color::TrueColor {
            r: 223,
            g: 231,
            b: 238,
        },
        Method::POST => Color::TrueColor {
            r: 220,
            g: 233,
            b: 228,
        },
        Method::PUT => Color::TrueColor {
            r: 238,
            g: 229,
            b: 218,
        },
        Method::DELETE => Color::TrueColor {
            r: 238,
            g: 219,
            b: 219,
        },
        _ => Color::White,
    }
}

#[allow(unused)]
#[cfg(feature = "color-output")]
fn get_method_color(method: &Method) -> Color {
    match *method {
        Method::GET => Color::TrueColor {
            r: 92,
            g: 166,
            b: 241,
        },
        Method::POST => Color::TrueColor {
            r: 59,
            g: 184,
            b: 127,
        },
        Method::PUT => Color::TrueColor {
            r: 239,
            g: 153,
            b: 46,
        },
        Method::DELETE => Color::TrueColor {
            r: 236,
            g: 59,
            b: 59,
        },
        _ => Color::White,
    }
}

#[allow(unused)]
#[cfg(feature = "color-output")]
fn split_and_color_url(url: &str) -> String {
    let url_struct = url::Url::parse(url).unwrap();
    let path = url_struct.path();
    format!("{}", path.purple())
}

#[allow(unused)]
#[cfg(feature = "color-output")]
fn format_method(method: &Method) -> String {
    let method_str = format!("{}", method);
    let width = 10;
    let padding = width - method_str.len();
    let pad_left = padding / 2;
    let pad_right = padding - pad_left;
    format!(
        "{}{}{}",
        " ".repeat(pad_left),
        method_str,
        " ".repeat(pad_right)
    )
}

#[allow(unused)]
#[cfg(feature = "color-output")]
const INDENTATION: u8 = 12;

impl Response {
<<<<<<< HEAD
	pub(crate) async fn from_reqwest_response(
		request_method: Method,
		request_url: String,
		client_cookies: Vec<Cookie>,
		mut res: reqwest::Response,
	) -> Result<Response> {
		let status = res.status();

		// Cookies from response
		let cookies: Vec<Cookie> = res.cookies().map(Cookie::from).collect();

		// Move the headers into a new HeaderMap
		let headers = res.headers_mut().drain().filter_map(|(n, v)| n.map(|n| (n, v)));
		let header_map = HeaderMap::from_iter(headers);

		// Capture the body
		let ct = header_map.get("content-type").and_then(|v| v.to_str().ok());
		let body = if let Some(ct) = ct {
			if ct.starts_with("application/json") {
				Body::Json(res.json::<Value>().await?)
			} else if ct.starts_with("text/") {
				Body::Text(res.text().await?)
			} else {
				Body::Other
			}
		} else {
			Body::Other
		};

		Ok(Response {
			client_cookies,
			request_method,
			request_url,
			status,
			header_map,
			cookies,
			body,
		})
	}
=======
    pub(crate) async fn from_reqwest_response(
        request_method: Method,
        request_url: String,
        client_cookies: Vec<Cookie>,
        mut res: reqwest::Response,
    ) -> Result<Response> {
        let status = res.status();

        // Cookies from response
        let cookies: Vec<Cookie> = res.cookies().map(Cookie::from).collect();

        // Move the headers into a new HeaderMap
        let headers = res
            .headers_mut()
            .drain()
            .filter_map(|(n, v)| n.map(|n| (n, v)));
        let header_map = HeaderMap::from_iter(headers);

        // Capture the body
        let ct = header_map.get("content-type").and_then(|v| v.to_str().ok());
        let body = if let Some(ct) = ct {
            if ct == "application/json" {
                Body::Json(res.json::<Value>().await?)
            } else if ct.starts_with("text/") {
                Body::Text(res.text().await?)
            } else {
                Body::Other
            }
        } else {
            Body::Other
        };

        Ok(Response {
            client_cookies,
            request_method,
            request_url,
            status,
            header_map,
            cookies,
            body,
        })
    }
>>>>>>> 8a74c93a
}

impl Response {
    // region:    --- Print Methods
    pub async fn print(&self) -> Result<()> {
        self.inner_print(true).await
    }

    pub async fn print_no_body(&self) -> Result<()> {
        self.inner_print(false).await
    }

    /// NOTE: For now, does not need to be async, but keeping the option of using async for later.
    #[allow(unused)]
    #[cfg(feature = "color-output")]
    async fn inner_print(&self, body: bool) -> Result<()> {
        let method_color = get_method_color(&self.request_method);
        let method_background = get_method_background(&self.request_method);
        let colored_url = split_and_color_url(&self.request_url);
        let status_color = get_status_color(&self.status);
        println!();
        println!(
            "{} {}",
            format_method(&self.request_method)
                .bold()
                .color(method_color)
                .on_truecolor(50, 50, 50),
            colored_url
        );
        println!(
            "{}: {} {}",
            "Status".blue(),
            self.status.as_str().bold().color(status_color).on_black(),
            self.status
                .canonical_reason()
                .unwrap_or_default()
                .color(status_color)
        );

        // Print the response headers.
        println!("{}:", "Headers".blue());

        for (n, v) in self.header_map.iter() {
            println!(
                "    {}: {}",
                n.to_string().yellow(),
                v.to_str().unwrap_or_default()
            );
        }

        // Print the cookie_store
        if !self.cookies.is_empty() {
            println!("{}:", "Response Cookies".blue());
            for c in self.cookies.iter() {
                println!("    {}: {}", c.name.yellow(), c.value.bold());
            }
        }

        // Print the cookie_store
        if !self.client_cookies.is_empty() {
            println!("{}:", "Client Cookies".blue());
            for c in self.client_cookies.iter() {
                println!("    {}: {}", c.name.yellow(), c.value.bold());
            }
        }

        if body {
            // Print the body (json pretty print if json type)
            println!("{}:", "Response Body".blue());
            match &self.body {
                Body::Json(val) => println!("{}", to_string_pretty(val)?.to_colored_json_auto()?),
                Body::Text(val) => println!("    {}", val.color(status_color)),
                _ => (),
            }
        }

        println!("\n");
        Ok(())
    }

    #[cfg(not(feature = "color-output"))]
    async fn inner_print(&self, body: bool) -> Result<()> {
        println!();
        println!(
            "=== Response for {} {}",
            self.request_method, &self.request_url
        );

        println!(
            "=> {:<15}: {} {}",
            "Status",
            self.status,
            self.status.canonical_reason().unwrap_or_default()
        );

        // Print the response headers.
        println!("=> {:<15}:", "Headers");

        for (n, v) in self.header_map.iter() {
            println!("   {}: {}", n, v.to_str().unwrap_or_default());
        }

        // Print the cookie_store
        if !self.cookies.is_empty() {
            println!("=> {:<15}:", "Response Cookies");
            for c in self.cookies.iter() {
                println!("   {}: {}", c.name, c.value);
            }
        }

        // Print the cookie_store
        if !self.client_cookies.is_empty() {
            println!("=> {:<15}:", "Client Cookies");
            for c in self.client_cookies.iter() {
                println!("   {}: {}", c.name, c.value);
            }
        }

        if body {
            // Print the body (json pretty print if json type)
            println!("=> {:<15}:", "Response Body");
            match &self.body {
                Body::Json(val) => println!("{}", to_string_pretty(val)?),
                Body::Text(val) => println!("{}", val),
                _ => (),
            }
        }

        println!("===\n");
        Ok(())
    }

    // endregion: --- Print Methods

    // region:    --- Headers
    pub fn header_all(&self, name: &str) -> Vec<String> {
        self.header_map
            .get_all(name)
            .iter()
            .filter_map(|v| v.to_str().map(|v| v.to_string()).ok())
            .collect()
    }

    pub fn header(&self, name: &str) -> Option<String> {
        self.header_map
            .get(name)
            .and_then(|v| v.to_str().map(|v| v.to_string()).ok())
    }
    // endregion: --- Headers

    // region:    --- Response Cookie
    /// Return the cookie that has been set for this http response.
    pub fn res_cookie(&self, name: &str) -> Option<&Cookie> {
        self.cookies.iter().find(|c| c.name == name)
    }

    /// Return the cookie value that has been set for this http response.
    pub fn res_cookie_value(&self, name: &str) -> Option<String> {
        self.cookies
            .iter()
            .find(|c| c.name == name)
            .map(|c| c.value.clone())
    }
    // endregion: --- Response Cookie

    // region:    --- Client Cookies
    /// Return the client httpc-test Cookie for a given name.
    /// Note: The response.client_cookies are the captured client cookies
    ///       at the time of the response.
    pub fn client_cookie(&self, name: &str) -> Option<&Cookie> {
        self.client_cookies.iter().find(|c| c.name == name)
    }

    /// Return the client cookie value as String for a given name.
    /// Note: The response.client_cookies are the captured client cookies
    ///       at the time of the response.
    pub fn client_cookie_value(&self, name: &str) -> Option<String> {
        self.client_cookies
            .iter()
            .find(|c| c.name == name)
            .map(|c| c.value.clone())
    }
    // endregion: --- Client Cookies

    // region:    --- Body
    pub fn json_body(&self) -> Result<Value> {
        match &self.body {
            Body::Json(val) => Ok(val.clone()),
            _ => Err(crate::Error::Static("No json body")),
        }
    }

    pub fn text_body(&self) -> Result<String> {
        match &self.body {
            Body::Text(val) => Ok(val.clone()),
            _ => Err(crate::Error::Static("No text body")),
        }
    }

    pub fn json_body_as<T>(&self) -> Result<T>
    where
        T: DeserializeOwned,
    {
        self.json_body().and_then(|val| {
            serde_json::from_value::<T>(val).map_err(|e| crate::Error::Generic(e.to_string()))
        })
    }
    // endregion: --- Body
}<|MERGE_RESOLUTION|>--- conflicted
+++ resolved
@@ -13,115 +13,78 @@
 use colored_json::prelude::*;
 
 pub struct Response {
-    request_method: Method,
-    request_url: String,
-
-    status: StatusCode,
-    header_map: HeaderMap,
-
-    client_cookies: Vec<Cookie>,
-
-    /// Cookies from the response
-    cookies: Vec<Cookie>,
-    body: Body,
+	request_method: Method,
+	request_url: String,
+
+	status: StatusCode,
+	header_map: HeaderMap,
+
+	client_cookies: Vec<Cookie>,
+
+	/// Cookies from the response
+	cookies: Vec<Cookie>,
+	body: Body,
 }
 
 enum Body {
-    Json(Value),
-    Text(String),
-    Other,
+	Json(Value),
+	Text(String),
+	Other,
 }
 
 #[allow(unused)]
 #[cfg(feature = "color-output")]
 fn get_status_color(status: &StatusCode) -> Color {
-    match status.as_u16() {
-        200..=299 => Color::Green, // 2xx status codes are successful so we color them green
-        300..=399 => Color::Blue,  // 3xx status codes are for redirection so we color them blue
-        400..=499 => Color::Yellow, // 4xx status codes are client errors so we color them yellow
-        500..=599 => Color::Red,   // 5xx status codes are server errors so we color them red
-        _ => Color::White,         // Anything else we just color white
-    }
+	match status.as_u16() {
+		200..=299 => Color::Green,  // 2xx status codes are successful so we color them green
+		300..=399 => Color::Blue,   // 3xx status codes are for redirection so we color them blue
+		400..=499 => Color::Yellow, // 4xx status codes are client errors so we color them yellow
+		500..=599 => Color::Red,    // 5xx status codes are server errors so we color them red
+		_ => Color::White,          // Anything else we just color white
+	}
 }
 
 #[allow(unused)]
 #[cfg(feature = "color-output")]
 fn get_method_background(method: &Method) -> Color {
-    match *method {
-        Method::GET => Color::TrueColor {
-            r: 223,
-            g: 231,
-            b: 238,
-        },
-        Method::POST => Color::TrueColor {
-            r: 220,
-            g: 233,
-            b: 228,
-        },
-        Method::PUT => Color::TrueColor {
-            r: 238,
-            g: 229,
-            b: 218,
-        },
-        Method::DELETE => Color::TrueColor {
-            r: 238,
-            g: 219,
-            b: 219,
-        },
-        _ => Color::White,
-    }
+	match *method {
+		Method::GET => Color::TrueColor { r: 223, g: 231, b: 238 },
+		Method::POST => Color::TrueColor { r: 220, g: 233, b: 228 },
+		Method::PUT => Color::TrueColor { r: 238, g: 229, b: 218 },
+		Method::DELETE => Color::TrueColor { r: 238, g: 219, b: 219 },
+		_ => Color::White,
+	}
 }
 
 #[allow(unused)]
 #[cfg(feature = "color-output")]
 fn get_method_color(method: &Method) -> Color {
-    match *method {
-        Method::GET => Color::TrueColor {
-            r: 92,
-            g: 166,
-            b: 241,
-        },
-        Method::POST => Color::TrueColor {
-            r: 59,
-            g: 184,
-            b: 127,
-        },
-        Method::PUT => Color::TrueColor {
-            r: 239,
-            g: 153,
-            b: 46,
-        },
-        Method::DELETE => Color::TrueColor {
-            r: 236,
-            g: 59,
-            b: 59,
-        },
-        _ => Color::White,
-    }
+	match *method {
+		Method::GET => Color::TrueColor { r: 92, g: 166, b: 241 },
+		Method::POST => Color::TrueColor { r: 59, g: 184, b: 127 },
+		Method::PUT => Color::TrueColor { r: 239, g: 153, b: 46 },
+		Method::DELETE => Color::TrueColor { r: 236, g: 59, b: 59 },
+		_ => Color::White,
+	}
 }
 
 #[allow(unused)]
 #[cfg(feature = "color-output")]
 fn split_and_color_url(url: &str) -> String {
-    let url_struct = url::Url::parse(url).unwrap();
-    let path = url_struct.path();
-    format!("{}", path.purple())
+	let url_struct = url::Url::parse(url).unwrap();
+	let path = url_struct.path();
+	format!("{}", path.purple())
 }
 
 #[allow(unused)]
 #[cfg(feature = "color-output")]
 fn format_method(method: &Method) -> String {
-    let method_str = format!("{}", method);
-    let width = 10;
-    let padding = width - method_str.len();
-    let pad_left = padding / 2;
-    let pad_right = padding - pad_left;
-    format!(
-        "{}{}{}",
-        " ".repeat(pad_left),
-        method_str,
-        " ".repeat(pad_right)
-    )
+	let method_str = format!("{}", method);
+	let width = 10;
+	let padding = width - method_str.len();
+	let pad_left = padding / 2;
+	let pad_right = padding - pad_left;
+	format!("{}{}{}", " ".repeat(pad_left), method_str, " ".repeat(pad_right))
 }
 
 #[allow(unused)]
@@ -129,7 +92,6 @@
 const INDENTATION: u8 = 12;
 
 impl Response {
-<<<<<<< HEAD
 	pub(crate) async fn from_reqwest_response(
 		request_method: Method,
 		request_url: String,
@@ -169,256 +131,193 @@
 			body,
 		})
 	}
-=======
-    pub(crate) async fn from_reqwest_response(
-        request_method: Method,
-        request_url: String,
-        client_cookies: Vec<Cookie>,
-        mut res: reqwest::Response,
-    ) -> Result<Response> {
-        let status = res.status();
-
-        // Cookies from response
-        let cookies: Vec<Cookie> = res.cookies().map(Cookie::from).collect();
-
-        // Move the headers into a new HeaderMap
-        let headers = res
-            .headers_mut()
-            .drain()
-            .filter_map(|(n, v)| n.map(|n| (n, v)));
-        let header_map = HeaderMap::from_iter(headers);
-
-        // Capture the body
-        let ct = header_map.get("content-type").and_then(|v| v.to_str().ok());
-        let body = if let Some(ct) = ct {
-            if ct == "application/json" {
-                Body::Json(res.json::<Value>().await?)
-            } else if ct.starts_with("text/") {
-                Body::Text(res.text().await?)
-            } else {
-                Body::Other
-            }
-        } else {
-            Body::Other
-        };
-
-        Ok(Response {
-            client_cookies,
-            request_method,
-            request_url,
-            status,
-            header_map,
-            cookies,
-            body,
-        })
-    }
->>>>>>> 8a74c93a
 }
 
 impl Response {
-    // region:    --- Print Methods
-    pub async fn print(&self) -> Result<()> {
-        self.inner_print(true).await
-    }
-
-    pub async fn print_no_body(&self) -> Result<()> {
-        self.inner_print(false).await
-    }
-
-    /// NOTE: For now, does not need to be async, but keeping the option of using async for later.
-    #[allow(unused)]
-    #[cfg(feature = "color-output")]
-    async fn inner_print(&self, body: bool) -> Result<()> {
-        let method_color = get_method_color(&self.request_method);
-        let method_background = get_method_background(&self.request_method);
-        let colored_url = split_and_color_url(&self.request_url);
-        let status_color = get_status_color(&self.status);
-        println!();
-        println!(
-            "{} {}",
-            format_method(&self.request_method)
-                .bold()
-                .color(method_color)
-                .on_truecolor(50, 50, 50),
-            colored_url
-        );
-        println!(
-            "{}: {} {}",
-            "Status".blue(),
-            self.status.as_str().bold().color(status_color).on_black(),
-            self.status
-                .canonical_reason()
-                .unwrap_or_default()
-                .color(status_color)
-        );
-
-        // Print the response headers.
-        println!("{}:", "Headers".blue());
-
-        for (n, v) in self.header_map.iter() {
-            println!(
-                "    {}: {}",
-                n.to_string().yellow(),
-                v.to_str().unwrap_or_default()
-            );
-        }
-
-        // Print the cookie_store
-        if !self.cookies.is_empty() {
-            println!("{}:", "Response Cookies".blue());
-            for c in self.cookies.iter() {
-                println!("    {}: {}", c.name.yellow(), c.value.bold());
-            }
-        }
-
-        // Print the cookie_store
-        if !self.client_cookies.is_empty() {
-            println!("{}:", "Client Cookies".blue());
-            for c in self.client_cookies.iter() {
-                println!("    {}: {}", c.name.yellow(), c.value.bold());
-            }
-        }
-
-        if body {
-            // Print the body (json pretty print if json type)
-            println!("{}:", "Response Body".blue());
-            match &self.body {
-                Body::Json(val) => println!("{}", to_string_pretty(val)?.to_colored_json_auto()?),
-                Body::Text(val) => println!("    {}", val.color(status_color)),
-                _ => (),
-            }
-        }
-
-        println!("\n");
-        Ok(())
-    }
-
-    #[cfg(not(feature = "color-output"))]
-    async fn inner_print(&self, body: bool) -> Result<()> {
-        println!();
-        println!(
-            "=== Response for {} {}",
-            self.request_method, &self.request_url
-        );
-
-        println!(
-            "=> {:<15}: {} {}",
-            "Status",
-            self.status,
-            self.status.canonical_reason().unwrap_or_default()
-        );
-
-        // Print the response headers.
-        println!("=> {:<15}:", "Headers");
-
-        for (n, v) in self.header_map.iter() {
-            println!("   {}: {}", n, v.to_str().unwrap_or_default());
-        }
-
-        // Print the cookie_store
-        if !self.cookies.is_empty() {
-            println!("=> {:<15}:", "Response Cookies");
-            for c in self.cookies.iter() {
-                println!("   {}: {}", c.name, c.value);
-            }
-        }
-
-        // Print the cookie_store
-        if !self.client_cookies.is_empty() {
-            println!("=> {:<15}:", "Client Cookies");
-            for c in self.client_cookies.iter() {
-                println!("   {}: {}", c.name, c.value);
-            }
-        }
-
-        if body {
-            // Print the body (json pretty print if json type)
-            println!("=> {:<15}:", "Response Body");
-            match &self.body {
-                Body::Json(val) => println!("{}", to_string_pretty(val)?),
-                Body::Text(val) => println!("{}", val),
-                _ => (),
-            }
-        }
-
-        println!("===\n");
-        Ok(())
-    }
-
-    // endregion: --- Print Methods
-
-    // region:    --- Headers
-    pub fn header_all(&self, name: &str) -> Vec<String> {
-        self.header_map
-            .get_all(name)
-            .iter()
-            .filter_map(|v| v.to_str().map(|v| v.to_string()).ok())
-            .collect()
-    }
-
-    pub fn header(&self, name: &str) -> Option<String> {
-        self.header_map
-            .get(name)
-            .and_then(|v| v.to_str().map(|v| v.to_string()).ok())
-    }
-    // endregion: --- Headers
-
-    // region:    --- Response Cookie
-    /// Return the cookie that has been set for this http response.
-    pub fn res_cookie(&self, name: &str) -> Option<&Cookie> {
-        self.cookies.iter().find(|c| c.name == name)
-    }
-
-    /// Return the cookie value that has been set for this http response.
-    pub fn res_cookie_value(&self, name: &str) -> Option<String> {
-        self.cookies
-            .iter()
-            .find(|c| c.name == name)
-            .map(|c| c.value.clone())
-    }
-    // endregion: --- Response Cookie
-
-    // region:    --- Client Cookies
-    /// Return the client httpc-test Cookie for a given name.
-    /// Note: The response.client_cookies are the captured client cookies
-    ///       at the time of the response.
-    pub fn client_cookie(&self, name: &str) -> Option<&Cookie> {
-        self.client_cookies.iter().find(|c| c.name == name)
-    }
-
-    /// Return the client cookie value as String for a given name.
-    /// Note: The response.client_cookies are the captured client cookies
-    ///       at the time of the response.
-    pub fn client_cookie_value(&self, name: &str) -> Option<String> {
-        self.client_cookies
-            .iter()
-            .find(|c| c.name == name)
-            .map(|c| c.value.clone())
-    }
-    // endregion: --- Client Cookies
-
-    // region:    --- Body
-    pub fn json_body(&self) -> Result<Value> {
-        match &self.body {
-            Body::Json(val) => Ok(val.clone()),
-            _ => Err(crate::Error::Static("No json body")),
-        }
-    }
-
-    pub fn text_body(&self) -> Result<String> {
-        match &self.body {
-            Body::Text(val) => Ok(val.clone()),
-            _ => Err(crate::Error::Static("No text body")),
-        }
-    }
-
-    pub fn json_body_as<T>(&self) -> Result<T>
-    where
-        T: DeserializeOwned,
-    {
-        self.json_body().and_then(|val| {
-            serde_json::from_value::<T>(val).map_err(|e| crate::Error::Generic(e.to_string()))
-        })
-    }
-    // endregion: --- Body
+	// region:    --- Print Methods
+	pub async fn print(&self) -> Result<()> {
+		self.inner_print(true).await
+	}
+
+	pub async fn print_no_body(&self) -> Result<()> {
+		self.inner_print(false).await
+	}
+
+	/// NOTE: For now, does not need to be async, but keeping the option of using async for later.
+	#[allow(unused)]
+	#[cfg(feature = "color-output")]
+	async fn inner_print(&self, body: bool) -> Result<()> {
+		let method_color = get_method_color(&self.request_method);
+		let method_background = get_method_background(&self.request_method);
+		let colored_url = split_and_color_url(&self.request_url);
+		let status_color = get_status_color(&self.status);
+		println!();
+		println!(
+			"{} {}",
+			format_method(&self.request_method)
+				.bold()
+				.color(method_color)
+				.on_truecolor(50, 50, 50),
+			colored_url
+		);
+		println!(
+			"{}: {} {}",
+			"Status".blue(),
+			self.status.as_str().bold().color(status_color).on_black(),
+			self.status.canonical_reason().unwrap_or_default().color(status_color)
+		);
+
+		// Print the response headers.
+		println!("{}:", "Headers".blue());
+
+		for (n, v) in self.header_map.iter() {
+			println!("    {}: {}", n.to_string().yellow(), v.to_str().unwrap_or_default());
+		}
+
+		// Print the cookie_store
+		if !self.cookies.is_empty() {
+			println!("{}:", "Response Cookies".blue());
+			for c in self.cookies.iter() {
+				println!("    {}: {}", c.name.yellow(), c.value.bold());
+			}
+		}
+
+		// Print the cookie_store
+		if !self.client_cookies.is_empty() {
+			println!("{}:", "Client Cookies".blue());
+			for c in self.client_cookies.iter() {
+				println!("    {}: {}", c.name.yellow(), c.value.bold());
+			}
+		}
+
+		if body {
+			// Print the body (json pretty print if json type)
+			println!("{}:", "Response Body".blue());
+			match &self.body {
+				Body::Json(val) => println!("{}", to_string_pretty(val)?.to_colored_json_auto()?),
+				Body::Text(val) => println!("    {}", val.color(status_color)),
+				_ => (),
+			}
+		}
+
+		println!("\n");
+		Ok(())
+	}
+
+	#[cfg(not(feature = "color-output"))]
+	async fn inner_print(&self, body: bool) -> Result<()> {
+		println!();
+		println!("=== Response for {} {}", self.request_method, &self.request_url);
+
+		println!(
+			"=> {:<15}: {} {}",
+			"Status",
+			self.status,
+			self.status.canonical_reason().unwrap_or_default()
+		);
+
+		// Print the response headers.
+		println!("=> {:<15}:", "Headers");
+
+		for (n, v) in self.header_map.iter() {
+			println!("   {}: {}", n, v.to_str().unwrap_or_default());
+		}
+
+		// Print the cookie_store
+		if !self.cookies.is_empty() {
+			println!("=> {:<15}:", "Response Cookies");
+			for c in self.cookies.iter() {
+				println!("   {}: {}", c.name, c.value);
+			}
+		}
+
+		// Print the cookie_store
+		if !self.client_cookies.is_empty() {
+			println!("=> {:<15}:", "Client Cookies");
+			for c in self.client_cookies.iter() {
+				println!("   {}: {}", c.name, c.value);
+			}
+		}
+
+		if body {
+			// Print the body (json pretty print if json type)
+			println!("=> {:<15}:", "Response Body");
+			match &self.body {
+				Body::Json(val) => println!("{}", to_string_pretty(val)?),
+				Body::Text(val) => println!("{}", val),
+				_ => (),
+			}
+		}
+
+		println!("===\n");
+		Ok(())
+	}
+
+	// endregion: --- Print Methods
+
+	// region:    --- Headers
+	pub fn header_all(&self, name: &str) -> Vec<String> {
+		self.header_map
+			.get_all(name)
+			.iter()
+			.filter_map(|v| v.to_str().map(|v| v.to_string()).ok())
+			.collect()
+	}
+
+	pub fn header(&self, name: &str) -> Option<String> {
+		self.header_map.get(name).and_then(|v| v.to_str().map(|v| v.to_string()).ok())
+	}
+	// endregion: --- Headers
+
+	// region:    --- Response Cookie
+	/// Return the cookie that has been set for this http response.
+	pub fn res_cookie(&self, name: &str) -> Option<&Cookie> {
+		self.cookies.iter().find(|c| c.name == name)
+	}
+
+	/// Return the cookie value that has been set for this http response.
+	pub fn res_cookie_value(&self, name: &str) -> Option<String> {
+		self.cookies.iter().find(|c| c.name == name).map(|c| c.value.clone())
+	}
+	// endregion: --- Response Cookie
+
+	// region:    --- Client Cookies
+	/// Return the client httpc-test Cookie for a given name.
+	/// Note: The response.client_cookies are the captured client cookies
+	///       at the time of the response.
+	pub fn client_cookie(&self, name: &str) -> Option<&Cookie> {
+		self.client_cookies.iter().find(|c| c.name == name)
+	}
+
+	/// Return the client cookie value as String for a given name.
+	/// Note: The response.client_cookies are the captured client cookies
+	///       at the time of the response.
+	pub fn client_cookie_value(&self, name: &str) -> Option<String> {
+		self.client_cookies.iter().find(|c| c.name == name).map(|c| c.value.clone())
+	}
+	// endregion: --- Client Cookies
+
+	// region:    --- Body
+	pub fn json_body(&self) -> Result<Value> {
+		match &self.body {
+			Body::Json(val) => Ok(val.clone()),
+			_ => Err(crate::Error::Static("No json body")),
+		}
+	}
+
+	pub fn text_body(&self) -> Result<String> {
+		match &self.body {
+			Body::Text(val) => Ok(val.clone()),
+			_ => Err(crate::Error::Static("No text body")),
+		}
+	}
+
+	pub fn json_body_as<T>(&self) -> Result<T>
+	where
+		T: DeserializeOwned,
+	{
+		self.json_body()
+			.and_then(|val| serde_json::from_value::<T>(val).map_err(|e| crate::Error::Generic(e.to_string())))
+	}
+	// endregion: --- Body
 }