--- conflicted
+++ resolved
@@ -13,12 +13,9 @@
 homepage = "https://github.com/jeremychone/rust-httpc-test"
 repository = "https://github.com/jeremychone/rust-httpc-test"
 
-<<<<<<< HEAD
-=======
 [features]
 color-output = ["url", "colored_json", "colored"]
 
->>>>>>> 8a74c93a
 [dependencies]
 tokio = { version = "1", features = ["full"] }
 thiserror = "1"
@@ -29,10 +26,6 @@
 serde = { version = "1", features = ["derive"] }
 serde_json = "1"
 
-<<<<<<< HEAD
-[dev-dependencies]
-anyhow = "1"
-=======
 [dependencies.colored]
 version = "2.0.0"
 optional = true
@@ -44,4 +37,6 @@
 [dependencies.colored_json]
 version = "3.2.0"
 optional = true
->>>>>>> 8a74c93a
+
+[dev-dependencies]
+anyhow = "1"